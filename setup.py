#!/usr/bin/env python

# ----------------------------------------------------------------------------
# Copyright (c) 2013--, scikit-bio development team.
#
# Distributed under the terms of the Modified BSD License.
#
# The full license is in the file COPYING.txt, distributed with this software.
# ----------------------------------------------------------------------------

import os
import platform
import re
import ast
from setuptools import find_packages, setup
from setuptools.extension import Extension
from setuptools.command.build_ext import build_ext as _build_ext


# Bootstrap setup.py with numpy
# Huge thanks to coldfix's solution
# http://stackoverflow.com/a/21621689/579416
class build_ext(_build_ext):
    def finalize_options(self):
        _build_ext.finalize_options(self)
        # Prevent numpy from thinking it is still in its setup process:
        __builtins__.__NUMPY_SETUP__ = False
        import numpy
        self.include_dirs.append(numpy.get_include())

# version parsing from __init__ pulled from Flask's setup.py
# https://github.com/mitsuhiko/flask/blob/master/setup.py
_version_re = re.compile(r'__version__\s+=\s+(.*)')

with open('skbio/__init__.py', 'rb') as f:
    hit = _version_re.search(f.read().decode('utf-8')).group(1)
    version = str(ast.literal_eval(hit))

classes = """
    Development Status :: 1 - Planning
    License :: OSI Approved :: BSD License
    Topic :: Software Development :: Libraries
    Topic :: Scientific/Engineering
    Topic :: Scientific/Engineering :: Bio-Informatics
    Programming Language :: Python
    Programming Language :: Python :: 2
    Programming Language :: Python :: 2.7
    Programming Language :: Python :: 3
    Programming Language :: Python :: 3.3
    Programming Language :: Python :: 3.4
    Operating System :: Unix
    Operating System :: POSIX
    Operating System :: MacOS :: MacOS X
"""
classifiers = [s.strip() for s in classes.split('\n') if s]

description = ('Data structures, algorithms and educational '
               'resources for bioinformatics.')

with open('README.rst') as f:
    long_description = f.read()

# Dealing with Cython
USE_CYTHON = os.environ.get('USE_CYTHON', False)
ext = '.pyx' if USE_CYTHON else '.c'

# There's a bug in some versions of Python 3.4 that propagates
# -Werror=declaration-after-statement to extensions, instead of just affecting
# the compilation of the interpreter. See http://bugs.python.org/issue21121 for
# details. This acts as a workaround until the next Python 3 release -- thanks
# Wolfgang Maier (wolma) for the workaround!
ssw_extra_compile_args = ['-Wno-error=declaration-after-statement']

# Users with i686 architectures have reported that adding this flag allows
# SSW to be compiled. See https://github.com/biocore/scikit-bio/issues/409 and
# http://stackoverflow.com/q/26211814/3776794 for details.
if platform.machine() == 'i686':
    ssw_extra_compile_args.append('-msse2')

extensions = [
    Extension("skbio.stats.__subsample",
              ["skbio/stats/__subsample" + ext]),
    Extension("skbio.alignment._ssw_wrapper",
              ["skbio/alignment/_ssw_wrapper" + ext,
               "skbio/alignment/_lib/ssw.c"],
              extra_compile_args=ssw_extra_compile_args)
]

if USE_CYTHON:
    from Cython.Build import cythonize
    extensions = cythonize(extensions)

setup(name='scikit-bio',
      version=version,
      license='BSD',
      description=description,
      long_description=long_description,
      author="scikit-bio development team",
      author_email="gregcaporaso@gmail.com",
      maintainer="scikit-bio development team",
      maintainer_email="gregcaporaso@gmail.com",
      url='http://scikit-bio.org',
      test_suite='nose.collector',
      packages=find_packages(),
      ext_modules=extensions,
      cmdclass={'build_ext': build_ext},
      setup_requires=['numpy'],
<<<<<<< HEAD
      install_requires=['numpy', 'matplotlib >= 1.1.0', 'bz2file',
                        'scipy >= 0.13.0', 'pandas >= 0.14.0', 'future', 'six',
                        'natsort >= 4.0.0', 'IPython', 'contextlib2',
=======
      install_requires=['numpy', 'matplotlib',
                        'scipy', 'pandas', 'future', 'six',
                        'natsort', 'IPython', 'decorator',
>>>>>>> b0b1e746
                        'CacheControl[FileCache]'],
      extras_require={'test': ["nose", "pep8", "flake8", "python-dateutil"],
                      'doc': ["Sphinx == 1.2.2", "sphinx-bootstrap-theme"]},
      classifiers=classifiers,
      package_data={
          'skbio.io.tests': ['data/*'],
          'skbio.stats.tests': ['data/*'],
          'skbio.stats.distance.tests': ['data/*'],
          'skbio.stats.ordination.tests': ['data/*']
          }
      )<|MERGE_RESOLUTION|>--- conflicted
+++ resolved
@@ -105,15 +105,9 @@
       ext_modules=extensions,
       cmdclass={'build_ext': build_ext},
       setup_requires=['numpy'],
-<<<<<<< HEAD
-      install_requires=['numpy', 'matplotlib >= 1.1.0', 'bz2file',
-                        'scipy >= 0.13.0', 'pandas >= 0.14.0', 'future', 'six',
-                        'natsort >= 4.0.0', 'IPython', 'contextlib2',
-=======
-      install_requires=['numpy', 'matplotlib',
+      install_requires=['numpy', 'matplotlib', 'bz2file', 'contextlib2',
                         'scipy', 'pandas', 'future', 'six',
                         'natsort', 'IPython', 'decorator',
->>>>>>> b0b1e746
                         'CacheControl[FileCache]'],
       extras_require={'test': ["nose", "pep8", "flake8", "python-dateutil"],
                       'doc': ["Sphinx == 1.2.2", "sphinx-bootstrap-theme"]},
