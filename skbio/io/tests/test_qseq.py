--- conflicted
+++ resolved
@@ -285,16 +285,10 @@
                             'quality': np.array(c[2], np.uint8)},
                         **expected_kwargs)
 
-<<<<<<< HEAD
                     observed = read(valid, into=constructor,
                                     format='qseq', verify=False,
                                     **observed_kwargs)
-                    self.assertTrue(observed.equals(expected))
-=======
-                    observed = read(valid, into=constructor.func,
-                                    format='qseq', verify=False, **kwarg)
                     self.assertEqual(observed, expected)
->>>>>>> ebeb3d9c
 
 
 class TestQSeqSniffer(TestQSeqBase):
